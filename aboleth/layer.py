--- conflicted
+++ resolved
@@ -276,12 +276,8 @@
 
     return build_dense
 
-<<<<<<< HEAD
-def embed_var(n_categories, output_dim, reg=1., full=False, prior_W=None,
-=======
 
 def embed_var(output_dim, n_categories, reg=1., full=False, prior_W=None,
->>>>>>> 4e3a08d2
               post_W=None):
     """Dense (fully connected) embedding layer, with variational inference.
 
