"""Package init."""
from .version import __version__
from .model import elbo, log_prob
<<<<<<< HEAD
from .layer import (Activation, DropOut, DenseVariational, DenseMAP,
                    InputLayer, EmbedVariational, RandomRBF, RandomMatern,
                    RandomArcCosine)
from .ops import stack, concat, slicecat, add
=======
from .layer import (activation, dropout, dense_var, dense_map, input,
                    embed_var, random_fourier, random_arccosine, Matern, RBF,
                    )
from .ops import stack, concat, slicecat, add, mean_impute
>>>>>>> a84ee2c8
from .likelihood import normal, bernoulli, binomial
from .distributions import (Normal, Gaussian, norm_prior, norm_posterior,
                            gaus_posterior)
from .util import (batch, pos, predict_expected, predict_samples,
                   batch_prediction)
from .random import set_hyperseed

__all__ = (
    '__version__',
    'elbo',
    'log_prob',
    'Activation',
    'DropOut',
    'DenseVariational',
    'DenseMAP',
    'EmbedVariational',
    'RandomRBF',
    'RandomMatern',
    'RandomArcCosine',
    'normal',
    'bernoulli',
    'binomial',
    'Normal',
    'Gaussian',
    'norm_prior',
    'norm_posterior',
    'gaus_posterior',
    'batch',
    'pos',
    'predict_expected',
    'predict_samples',
    'batch_prediction',
    'set_hyperseed',
    'InputLayer',
    'stack',
    'concat',
    'slicecat',
    'add',
    'mean_impute'
)<|MERGE_RESOLUTION|>--- conflicted
+++ resolved
@@ -1,17 +1,10 @@
 """Package init."""
 from .version import __version__
 from .model import elbo, log_prob
-<<<<<<< HEAD
 from .layer import (Activation, DropOut, DenseVariational, DenseMAP,
                     InputLayer, EmbedVariational, RandomRBF, RandomMatern,
                     RandomArcCosine)
-from .ops import stack, concat, slicecat, add
-=======
-from .layer import (activation, dropout, dense_var, dense_map, input,
-                    embed_var, random_fourier, random_arccosine, Matern, RBF,
-                    )
 from .ops import stack, concat, slicecat, add, mean_impute
->>>>>>> a84ee2c8
 from .likelihood import normal, bernoulli, binomial
 from .distributions import (Normal, Gaussian, norm_prior, norm_posterior,
                             gaus_posterior)
