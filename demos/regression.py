"""Demo using aboleth for regression."""
import logging

import numpy as np
import bokeh.plotting as bk
import bokeh.palettes as bp
import tensorflow as tf
# from sklearn.gaussian_process.kernels import Matern as kern
from sklearn.gaussian_process.kernels import RBF as kern

import aboleth as ab
from aboleth.likelihoods import Normal
from aboleth.datasets import gp_draws

logger = logging.getLogger()
logger.setLevel(logging.INFO)

RSEED = 666
ab.set_hyperseed(RSEED)

# Data settings
N = 2000
Ns = 400
kernel = kern(length_scale=0.5)
true_noise = 0.1

# Model settings
n_samples = 5
n_pred_samples = 10  # This will give n_samples by n_pred_samples predictions
n_epochs = 300
batch_size = 10
config = tf.ConfigProto(device_count={'GPU': 0})  # Use GPU ?

variance = tf.Variable(1.)
reg = 1.

# Random Fourier Features
# lenscale = ab.pos(tf.Variable(1.))
# kern = ab.RBF(lenscale=lenscale)

# Variational Fourier Features -- length-scale setting here is the "prior"
lenscale = 1.
kern = ab.RBFVariational(lenscale=lenscale)


<<<<<<< HEAD
net = ab.InputLayer(name="X", n_samples=n_samples) >> \
    ab.RandomFourier(n_features=200, kernel=kern) >> \
=======
net = ab.Stack(
    ab.InputLayer(name="X", n_samples=n_samples),
    ab.RandomFourier(n_features=50, kernel=kern),
>>>>>>> 150be445
    ab.DenseVariational(output_dim=1, reg=reg, full=True)


def main():
    """Run the demo."""
    n_iters = int(round(n_epochs * N / batch_size))
    print("Iterations = {}".format(n_iters))

    # Get training and testing data
    Xr, Yr, Xs, Ys = gp_draws(N, Ns, kern=kernel, noise=true_noise)

    # Prediction points
    Xq = np.linspace(-20, 20, Ns).astype(np.float32)[:, np.newaxis]
    Yq = np.linspace(-4, 4, Ns).astype(np.float32)[:, np.newaxis]

    # Image
    Xi, Yi = np.meshgrid(Xq, Yq)
    Xi = Xi.astype(np.float32).reshape(-1, 1)
    Yi = Yi.astype(np.float32).reshape(-1, 1)

    _, D = Xr.shape

    # Data
    with tf.name_scope("Input"):
        Xb, Yb = batch_training(Xr, Yr, n_epochs=n_epochs,
                                batch_size=batch_size)
        X_ = tf.placeholder_with_default(Xb, shape=(None, D))
        Y_ = tf.placeholder_with_default(Yb, shape=(None, 1))

    with tf.name_scope("Likelihood"):
        lkhood = Normal(variance=ab.pos(variance))

    with tf.name_scope("Deepnet"):
        Phi, kl = net(X=X_)
        loss = ab.elbo(Phi, Y_, N, kl, lkhood)

    with tf.name_scope("Train"):
        optimizer = tf.train.AdamOptimizer()
        global_step = tf.train.create_global_step()
        train = optimizer.minimize(loss, global_step=global_step)
        logprob = lkhood(Y_, Phi)

    # Logging
    log = tf.train.LoggingTensorHook(
        {'step': global_step, 'loss': loss},
        every_n_iter=1000
    )

    with tf.train.MonitoredTrainingSession(
            config=config,
            save_summaries_steps=None,
            save_checkpoint_secs=None,
            hooks=[log]
    ) as sess:
        try:
            while not sess.should_stop():
                sess.run(train)
        except tf.errors.OutOfRangeError:
            print('Input queues have been exhausted!')
            pass

        # Prediction
        Ey = ab.predict_samples(Phi, feed_dict={X_: Xq, Y_: np.zeros_like(Yq)},
                                n_groups=n_pred_samples, session=sess)
        logPY = ab.predict_expected(logprob, feed_dict={Y_: Yi, X_: Xi},
                                    n_groups=n_pred_samples, session=sess)

    Eymean = Ey.mean(axis=0)
    Py = np.exp(logPY.reshape(Ns, Ns))

    # Plot
    im_min = np.amin(Py)
    im_size = np.amax(Py) - im_min
    img = (Py - im_min) / im_size
    f = bk.figure(tools='pan,box_zoom,reset', sizing_mode='stretch_both')
    f.image(image=[img], x=-20., y=-4., dw=40., dh=8,
            palette=bp.Plasma256)
    f.circle(Xr.flatten(), Yr.flatten(), fill_color='blue', legend='Training')
    f.line(Xs.flatten(), Ys.flatten(), line_color='blue', legend='Truth')
    for y in Ey:
        f.line(Xq.flatten(), y.flatten(), line_color='red', legend='Samples',
               alpha=0.2)
    f.line(Xq.flatten(), Eymean.flatten(), line_color='green', legend='Mean')
    bk.show(f)


def batch_training(X, Y, batch_size, n_epochs):
    """Batch training queue."""
    X = tf.train.limit_epochs(X, n_epochs, name="X_lim")
    Y = tf.train.limit_epochs(Y, n_epochs, name="Y_lim")
    X_batch, Y_batch = tf.train.shuffle_batch([X, Y], batch_size, 1000, 1,
                                              enqueue_many=True,
                                              seed=RSEED)
    return X_batch, Y_batch


if __name__ == "__main__":
    main()<|MERGE_RESOLUTION|>--- conflicted
+++ resolved
@@ -43,15 +43,11 @@
 kern = ab.RBFVariational(lenscale=lenscale)
 
 
-<<<<<<< HEAD
-net = ab.InputLayer(name="X", n_samples=n_samples) >> \
-    ab.RandomFourier(n_features=200, kernel=kern) >> \
-=======
-net = ab.Stack(
+net = ab.stack(
     ab.InputLayer(name="X", n_samples=n_samples),
-    ab.RandomFourier(n_features=50, kernel=kern),
->>>>>>> 150be445
+    ab.RandomFourier(n_features=200, kernel=kern),
     ab.DenseVariational(output_dim=1, reg=reg, full=True)
+    )
 
 
 def main():
