--- conflicted
+++ resolved
@@ -26,13 +26,11 @@
 REG = 0.1
 
 # Network structure
+datanet = ab.input(name='X_nan', n_samples=LSAMPLES)
+masknet = ab.input(name='M')
+
 net = ab.stack(
-<<<<<<< HEAD
-    ab.sample(LSAMPLES),
-    ab.impute_mean(),
-=======
-    ab.input(name='X', n_samples=LSAMPLES),
->>>>>>> 4e3a08d2
+    ab.impute(datanet, masknet),
     ab.dropout(0.95),
     ab.dense_map(output_dim=64, l1_reg=0., l2_reg=REG),
     ab.activation(h=tf.nn.relu),
@@ -74,11 +72,7 @@
         lkhood = ab.bernoulli()
 
     with tf.name_scope("Deepnet"):
-<<<<<<< HEAD
-        Phi, kl = net(X_, M_)
-=======
-        Phi, kl = net(X=X_)
->>>>>>> 4e3a08d2
+        Phi, kl = net(X_nan=X_, M=M_)
         loss = ab.elbo(Phi, Y_, N_, kl, lkhood)
 
     with tf.name_scope("Train"):
@@ -114,7 +108,7 @@
                     print("Iteration {}, loss = {}".format(i, loss_val))
 
             # Predict
-            Ey = ab.predict_expected(Phi, {X_: Xs}, PSAMPLES)
+            Ey = ab.predict_expected(Phi, {X_: Xs, M_: Ms}, PSAMPLES)
 
             print("Fold {}:".format(k))
             Ep = np.hstack((1. - Ey, Ey))
